"""This module defines miscellaneous utility functions."""
import re

from numpy import unique, linalg, diag, sqrt, dot, chararray, divide, zeros_like, zeros, allclose, ceil
from numpy import diff, where, insert, nan, isnan, loadtxt, array, round, average, min, max, delete, vstack
from numpy import sign, arange, asarray, ndarray, subtract, power, sum, isscalar, empty, triu, tril
from collections import Counter
import numbers

from prody import PY3K

from Bio.Data import IUPACData

from xml.etree.ElementTree import Element

DTYPE = array(['a']).dtype.char  # 'S' for PY2K and 'U' for PY3K

__all__ = ['Everything', 'Cursor', 'ImageCursor', 'rangeString', 'alnum', 'importLA', 'dictElement',
           'intorfloat', 'startswith', 'showFigure', 'countBytes', 'sqrtm',
           'saxsWater', 'count', 'addEnds', 'copy', 'dictElementLoop', 'index',
           'getDataPath', 'openData', 'chr2', 'toChararray', 'interpY', 'cmp', 'pystr',
           'getValue', 'indentElement', 'isPDB', 'isURL', 'isListLike', 'isSymmetric', 'makeSymmetric',
           'getDistance', 'fastin', 'createStringIO', 'div0', 'wmean', 'bin2dec', 'wrapModes', 
<<<<<<< HEAD
           'fixArraySize', 'decToHybrid36', 'hybrid36ToDec', 'DTYPE']
=======
           'fixArraySize', 'DTYPE', '_solveEig']
>>>>>>> 06b002f8

CURSORS = []

# Note that the chain id can be blank (space). Examples:
# 3TT1, 3tt1A, 3tt1:A, 3tt1_A, 3tt1-A, 3tt1 A
isPDB = re.compile('^[A-Za-z0-9]{4}[ -_:]{,1}[A-Za-z0-9 ]{,1}$').match

# django url validation regex
isURL = re.compile(
        r'^(?:http|ftp)s?://' # http:// or https://
        r'(?:(?:[A-Z0-9](?:[A-Z0-9-]{0,61}[A-Z0-9])?\.)+(?:[A-Z]{2,6}\.?|[A-Z0-9-]{2,}\.?)|' #domain...
        r'localhost|' #localhost...
        r'\d{1,3}\.\d{1,3}\.\d{1,3}\.\d{1,3})' # ...or ip
        r'(?::\d+)?' # optional port
        r'(?:/?|[/?]\S+)$', re.IGNORECASE).match

class Everything(object):
    """A place for everything."""

    def __contains__(self, what):

        return True

class Cursor(object):
    def __init__(self, ax):
        import matplotlib.patheffects as PathEffects

        self.ax = ax
        self.lx = ax.axhline(color='k', linestyle='--', linewidth=0.)  # the horiz line
        self.ly = ax.axvline(color='k', linestyle='--', linewidth=0.)  # the vert line

        # text location in axes coords
        self.txt = ax.text(0., 1., '', color='k', verticalalignment='bottom')
        self.txt.set_path_effects([PathEffects.withStroke(linewidth=3, foreground='w')])
        
        # preserve the cursor reference
        global CURSORS
        CURSORS.append(self)

    def onClick(self, event):
        from matplotlib.pyplot import draw

        if event.inaxes != self.ax:
            return

        if event.button == 1:
            self.show(event)
        elif event.button == 3:
            self.clear(event)

        draw()

    def show(self, event):
        x, y = event.xdata, event.ydata
        # update the line positions
        self.lx.set_ydata(y)
        self.ly.set_xdata(x)

        self.lx.set_linewidth(.75)
        self.ly.set_linewidth(.75)

        self.txt.set_text(' x=%1.2f, y=%1.2f' % (x, y))
        self.txt.set_position((x, y))

    def clear(self, event):
        self.lx.set_linewidth(0.)
        self.ly.set_linewidth(0.)

        self.txt.set_text('')

class ImageCursor(Cursor):
    def __init__(self, ax, image, atoms=None):
        super(ImageCursor, self).__init__(ax)
        self.image = image
        self.atoms = atoms
    
    def show(self, event):
        x, y = event.xdata, event.ydata
        # update the line positions
        self.lx.set_ydata(y)
        self.ly.set_xdata(x)

        self.lx.set_linewidth(1.)
        self.ly.set_linewidth(1.)

        data = self.get_cursor_data(event)
        if data is None:
            return
            
        i, j, v = data

        if v > 1e-4 and v < 1e4:
            template = ' x=%s, y=%s [%s]'
        else:
            template = ' x=%s, y=%s [%s]'
        if self.atoms is None:
            self.txt.set_text(template % (j, i, v)) 
        else:
            seq = self.atoms.getSequence()
            resnums = self.atoms.getResnums()

            a = seq[j] + str(resnums[j])
            b = seq[i] + str(resnums[i])
            self.txt.set_text(template % (a, b, str(v)))
        self.txt.set_position((x, y))

    def get_cursor_data(self, event):
        """Get the cursor data for a given event"""
        from matplotlib.transforms import Bbox, BboxTransform

        aximg = self.image
        xmin, xmax, ymin, ymax = aximg.get_extent()
        if aximg.origin == 'upper':
            ymin, ymax = ymax, ymin

        arr = aximg.get_array()
        data_extent = Bbox([[ymin, xmin], [ymax, xmax]])
        array_extent = Bbox([[0, 0], arr.shape[:2]])
        trans = BboxTransform(boxin=data_extent, boxout=array_extent)
        y, x = event.ydata, event.xdata
        point = trans.transform_point([y, x])
        if any(isnan(point)):
            return None
        i, j = point.astype(int)
        # Clip the coordinates at array bounds
        if not (0 <= i < arr.shape[0]) or not (0 <= j < arr.shape[1]):
            return None
        else:
            return i, j, arr[i, j]

def rangeString(lint, sep=' ', rng=' to ', exc=False, pos=True):
    """Returns a structured string for a given list of integers.

    :arg lint: integer list or array
    :arg sep: range or number separator
    :arg rng: range symbol
    :arg exc: set **True** if range symbol is exclusive
    :arg pos: only consider zero and positive integers

    .. ipython:: python

       from prody.utilities import rangeString
       lint = [1, 2, 3, 4, 10, 15, 16, 17]
       rangeString(lint)
       rangeString(lint, sep=',', rng='-')
       rangeString(lint, ',', ':', exc=True)"""

    ints = unique(lint)
    if len(ints) == 0:
        return ''
    if pos and ints[0] < 0:
        ints = ints[ints > -1]

    prev = ints[0]
    lint = [[prev]]
    for i in ints[1:]:
        if i - prev > 1:
            lint.append([i])
        else:
            lint[-1].append(i)
        prev = i
    exc = int(exc)
    return sep.join([str(l[0]) if len(l) == 1 else
                     str(l[0]) + rng + str(l[-1] + exc) for l in lint])


def alnum(string, alt='_', trim=False, single=False):
    """Replace non alpha numeric characters with *alt*.  If *trim* is **True**
    remove preceding and trailing *arg* characters.  If *single* is **True**,
    contain only a single joining *alt* character. """

    result = ''
    multi = not bool(single)
    prev = None
    for char in string:
        if char.isalnum():
            result += char
            prev = char
        else:
            if multi or prev != alt:
                result += alt
            prev = alt
    trim = int(bool(trim))
    result = result[trim * (result[0] == alt):
                    len(result) - trim * (result[-1] == alt)]
    return result


def importLA():
    """Returns one of :mod:`scipy.linalg` or :mod:`numpy.linalg`."""

    try:
        import scipy.linalg as linalg
    except ImportError:
        try:
            import numpy.linalg as linalg
        except:
            raise ImportError('scipy.linalg or numpy.linalg is required for '
                              'NMA and structure alignment calculations')
    return linalg


def solveEig(M, n_modes, turbo=True):
    """Simple eigensolver based on PCA eigensolver"""
    dof = M.shape[0]

    linalg = importLA()
    if str(n_modes).lower() == 'all':
        n_modes = None
    if linalg.__package__.startswith('scipy'):
        if n_modes is None:
            eigvals = None
            n_modes = dof
        else:
            n_modes = int(n_modes)
            if n_modes >= dof:
                eigvals = None
                n_modes = dof
            else:
                eigvals = (dof - n_modes, dof - 1)
        values, vectors = linalg.eigh(M, turbo=turbo,
                                      eigvals=eigvals)
    else:
        LOGGER.info('Scipy is not found, all modes are calculated.')
        values, vectors = linalg.eigh(M)

    # Order by descending SV
    revert = list(range(len(values)-1, -1, -1))
    values = values[revert]
    vectors = vectors[:, revert]

    return values, vectors


def createStringIO():
    if PY3K:
        from io import StringIO
    else:
        from StringIO import StringIO
    return StringIO()

def dictElement(element, prefix=None, number_multiples=False):
    """Returns a dictionary built from the children of *element*, which must be
    a :class:`xml.etree.ElementTree.Element` instance. Keys of the dictionary
    are *tag* of children without the *prefix*, or namespace. Values depend on
    the content of the child. If a child does not have any children, its text
    attribute is the value. If a child has children, then the child is the
    value.
    """
    
    dict_ = {}
    length = False
    if isinstance(prefix, str):
        length = len(prefix)

    prev_tag = ''
    for child in element:
        tag = child.tag

        if length and tag.startswith(prefix):
            tag = tag[length:]

        if tag != prev_tag:
            prev_tag = tag
            i = 0
        else:
            i += 1

        if number_multiples:
            tag = tag + '{:>4}'.format(str(i))
            
        if len(child) == 0:
            if child.text is None:
                dict_[tag] = child.items()
            else:
                dict_[tag] = child.text
        else:
            dict_[tag] = child

    return dict_

def dictElementLoop(dict_, keys=None, prefix=None, number_multiples=False):

    if isinstance(keys, str):
        keys = [keys]

    if not keys:
        keys = dict_.keys()

    for orig_key in keys:
        item = dict_[orig_key]
        if isinstance(item, Element):
            dict2 = dictElement(dict_[orig_key], prefix, number_multiples)
            finished = False
            while not finished:
                dict3 = dict2.copy()
                try:
                    key = dict2.keys()[0]
                    dict2[key] = dictElement(dict2[key], prefix, number_multiples)
                except:
                    finished = True
                else:
                    dict2 = dict3
                    for key in dict2.keys():
                        dict2[key] = dictElement(dict2[key], prefix, number_multiples)

            dict_[orig_key] = dict2

    return dict_

def intorfloat(x):
    """Returns ``int(x)``, or ``float(x)`` upon :exc:`ValueError`."""

    try:
        return int(x)
    except ValueError:
        return float(x)


def startswith(this, that):
    """Returns **True** if *this* or *that* starts with the other."""

    if len(this) < len(that):
        return that.startswith(this)
    else:
        return this.startswith(that)


def showFigure():
    """Call :func:`~matplotlib.pyplot.show` function with ``block=False``
    argument to avoid blocking behavior in non-interactive sessions.  If
    *block* keyword argument is not recognized, try again without it."""

    from matplotlib.pyplot import show
    try:
        show(block=False)
    except TypeError:
        show()


def countBytes(arrays, base=False):
    """Returns total number of bytes consumed by elements of arrays.  If
    *base* is **True**, use number of bytes from the base array."""

    if base:
        getbase = lambda arr: arr if arr.base is None else getbase(arr.base)
        nbytes = lambda arr: getbase(arr).nbytes
    else:
        nbytes = lambda arr: arr.nbytes

    return sum(nbytes(arr) for arr in arrays)

def sqrtm(matrix):
    """Returns the square root of a matrix."""
    (U,S,VT)=linalg.svd(matrix)
    D = diag(sqrt(S))
    return dot(dot(U,D),VT)

def getMasses(elements):
    """Gets the mass atom. """
    
    import numpy as np
    # mass_dict = {'C':12,'N':14,'S':32,'O':16,'H':1}
    mass_dict = IUPACData.atom_weights

    if isinstance(elements, str):
        return mass_dict[elements.capitalize()]
    else:
        masses = np.zeros(len(elements))
        for i,element in enumerate(elements):
            if element.capitalize() in mass_dict:
                masses[i] = mass_dict[element.capitalize()]
            else:
                masses[i] = 0.
        return masses

def count(L, a=None):
    return len([b for b in L if b is a])

def addEnds(x, y, axis=0):
    """Finds breaks in *x*, extends them by one position and adds **nan** at the 
    corresponding position in *y*. *x* needs to be an 1-D array, *y* can be a 
    matrix of column (or row) vectors"""

    d = diff(x)
    counter = Counter(d)
    step = counter.most_common(1)[0][0]

    breaks = where(d != step)[0]
    for b in reversed(breaks):
        x = insert(x, b+1, x[b]+step)
        y = insert(y, b+1, nan, axis=axis)

    return x, y

def copy(x):
    if x is None:
        return None
    elif isinstance(x, list):
        x = list(x)
    else:
        try:
            x = x.copy()
        except AttributeError:
            from copy import copy as shallow_copy
            
            x = shallow_copy(x)
    return x

def pystr(a):
    b = a
    if PY3K:
        if hasattr(a, 'decode'):
            b = a.decode() 
    else:
        if hasattr(a, 'encode'):
            b = a.encode() 
    return b

def getDataPath(filename):
    import pkg_resources
    return pkg_resources.resource_filename('prody.utilities', 'datafiles/%s'%filename)

def openData(filename, mode='r'):
    return open(getDataPath(filename), mode)

def saxsWater():
    filename = getDataPath('saxs_water.dat')
    return loadtxt(filename, delimiter=',')

def chr2(a):
    try:
        c = chr(a)
    except TypeError:
        c = str(a)
    return c

def toChararray(arr, aligned=False):
    arr = array(arr, dtype='|S')
    try:
        ndim, dtype_, shape = arr.ndim, arr.dtype, arr.shape
    except AttributeError:
        raise TypeError('arr is not a Numpy array')

    if ndim < 1:
        raise ValueError('arr.ndim should be at least 1')
    if dtype_.char != 'S':
        raise ValueError('arr must be a character array')

    if ndim != 2:
        n_seq = shape[0]
        l_seq = dtype_.itemsize
        new_arr = chararray((n_seq, l_seq))
        for i, s in enumerate(arr):
            for j in range(l_seq):
                if j < len(s):
                    new_arr[i, j] = chr2(s[j])
                else:
                    if aligned:
                        raise ValueError('arr does not the same lengths')
                    new_arr[i, j] = '.'
    else:
        new_arr = array(arr, dtype='|S1')
    return new_arr

def interpY(Y):
    Y = asarray(Y, dtype=float)
    n = len(Y)
    X = arange(n)

    dy = (Y.max() - Y.min()) / n

    Xp = [X[0]]; Yp = [Y[0]]
    for i in range(n-1):
        y1, y2 = Y[i], Y[i+1]
        x1, x2 = X[i], X[i+1]
        if abs(y2 - y1) > dy:
            sdy = sign(y2 - y1)*dy
            yp = arange(Y[i]+sdy, Y[i+1], sdy)
            xp = (yp - y1)/(y2 - y1)*(x2 - x1) + x1
            Xp.extend(xp)
            Yp.extend(yp)

        Xp.append(x2)
        Yp.append(y2)
    return array(Xp), array(Yp)

def cmp(a, b):
    return (a > b) - (a < b)

def getValue(dict_, attr, default=None):
    value = default
    if attr in dict_:
        value = dict_[attr]
        if default is not None:
            try:
                if value.ndim == 0:
                    value = type(default)(value)
            except:
                pass
    return value

def indentElement(elem, level=0):
    i = "\n" + level*"  "
    j = "\n" + (level-1)*"  "
    if len(elem):
        if not elem.text or not elem.text.strip():
            elem.text = i + "  "
        if not elem.tail or not elem.tail.strip():
            elem.tail = i
        for subelem in elem:
            indentElement(subelem, level+1)
        if not elem.tail or not elem.tail.strip():
            elem.tail = j
    else:
        if level and (not elem.tail or not elem.tail.strip()):
            elem.tail = j
    return elem 

def isListLike(a):
    return isinstance(a, (list, tuple, ndarray))

def getDistance(coords1, coords2, unitcell=None):

    diff = coords1 - coords2
    if unitcell is not None:
        diff = subtract(diff, round(diff/unitcell)*unitcell, diff)
    return sqrt(power(diff, 2, diff).sum(axis=-1))

def fastin(a, B):
    for b in reversed(B):
        if a is b:
            return True
    return False

def div0(a, b, defval=0.):
    """ Performs ``true_divide`` but ignores the error when division by zero 
    (result is set to zero instead). """

    from numpy import errstate, true_divide, isfinite, isscalar
    
    with errstate(divide='ignore', invalid='ignore'):
        c = true_divide(a, b)
        if isscalar(c):
            if not isfinite(c):
                c = defval
        else:
            c[~isfinite(c)] = defval  # -inf inf NaN
    return c

def wmean(array, weights, axis=None):
    """Calculates the weighted average of *array* given *axis*."""

    try:
        avg = average(array, axis=axis, weights=weights)
    except ZeroDivisionError:
        numer = sum(array*weights, axis=axis)
        denom = sum(weights, axis=axis)
        avg = div0(numer, denom, nan)
    return avg

def bin2dec(x):
    """Converts the binary array to decimal."""

    y = 0
    for i,j in enumerate(x):
        if j: y += 1<<i
    return y


def wrapModes(modes):
    if hasattr(modes, 'getArray'):
        try:
            modes = [mode for mode in modes]
        except TypeError:
            modes = [modes]
    else:
        if isscalar(modes[0]):
            modes = [modes]
    return modes

def fixArraySize(arr, sizes, value=0):
    """Makes sure that **arr** is of **sizes**. If not, pad with **value**."""

    if not isinstance(arr, ndarray):
        raise TypeError('arr has to be a numpy ndarray')

    if not isinstance(sizes, tuple):
        raise TypeError('sizes has to be a tuple')

    shapes = arr.shape
    if shapes == sizes:
        return arr

    arr2 = empty(sizes, dtype=arr.dtype)
    arr2.fill(value)

    common_sizes = [min((a, b)) for a, b in zip(sizes, shapes)]
    slices = tuple(slice(s) for s in common_sizes)
    arr2[slices] = arr[slices]

    return arr2

def isSymmetric(M, rtol=1e-05, atol=1e-08):
    """Checks if the matrix is symmetric."""
    if M.shape != M.T.shape:
        return False
    return allclose(M, M.T, rtol=rtol, atol=atol)

def makeSymmetric(M):
    """Makes sure the matrix is symmetric."""
    
    if isSymmetric(M):
        return M

    # make square 
    n, m = M.shape
    l = max((n, m))
    M = fixArraySize(M, (l, l))

    # determine which part of the matrix has values
    U = triu(M, k=1)
    L = tril(M, k=-1)

    if U.sum() == 0:
        M += L.T
    elif L.sum() == 0:
        M += U.T
    else:
        M = (M + M.T) / 2.
    return M

def index(A, a):
    if isinstance(A, list):
        return A.index(a)
    else:
        A = asarray(A)
        return where(A==a)[0][0]


def decToBase36(integer):
    """Converts a decimal number to base 36.
    Based on https://wikivisually.com/wiki/Base36
    """

    chars = '0123456789ABCDEFGHIJKLMNOPQRSTUVWXYZ'
    
    sign = '-' if integer < 0 else ''
    integer = abs(integer)
    result = ''
    
    while integer > 0:
        integer, remainder = divmod(integer, 36)
        result = chars[remainder]+result

    if result == '':
        result = '0'

    return sign+result


def decToHybrid36(x):
    """Convert a regular decimal number to a string in hybrid36 format"""
    if not isinstance(x, numbers.Integral):
        raise TypeError('x should be an integer')

    if x < 100000:
        return str(x)

    start = 10*36**4 # decToBase36(start) = A0000
    return decToBase36(int(x) + (start - 100000))


def base36ToDec(x):
    chars = '0123456789ABCDEFGHIJKLMNOPQRSTUVWXYZ'
    if x[0] == '-':
        sign = '-'
        x = x[1:]
    else:
        sign = ''

    result = 0
    for i, entry in enumerate(reversed(x)):
        result += (chars.find(entry)*36**(i))

    return int(sign + str(result))


def hybrid36ToDec(x):
    """Convert string in hybrid36 format to a regular decimal number"""
    if not isinstance(x, str):
        raise TypeError('x should be a string')
    
    if x.isnumeric():
        return int(x)

    start = 10*36**4 # decToBase36(start) = A0000
    return base36ToDec(x) - start + 100000<|MERGE_RESOLUTION|>--- conflicted
+++ resolved
@@ -21,11 +21,7 @@
            'getDataPath', 'openData', 'chr2', 'toChararray', 'interpY', 'cmp', 'pystr',
            'getValue', 'indentElement', 'isPDB', 'isURL', 'isListLike', 'isSymmetric', 'makeSymmetric',
            'getDistance', 'fastin', 'createStringIO', 'div0', 'wmean', 'bin2dec', 'wrapModes', 
-<<<<<<< HEAD
-           'fixArraySize', 'decToHybrid36', 'hybrid36ToDec', 'DTYPE']
-=======
-           'fixArraySize', 'DTYPE', '_solveEig']
->>>>>>> 06b002f8
+           'fixArraySize', 'decToHybrid36', 'hybrid36ToDec', 'DTYPE', 'solveEig']
 
 CURSORS = []
 
