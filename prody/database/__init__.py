# -*- coding: utf-8 -*-
"""This module contains features for accessing databases containing protein
related data.

Pfam
====

Following functions can be used to search and retrieve Pfam_ data:

  * :func:`.fetchPfamMSA` - download MSA files
  * :func:`.searchPfam` - search families of a protein


.. _Pfam: http://pfam.sanger.ac.uk/"""

__all__ = []

from . import pfam
from .pfam import *
__all__.extend(pfam.__all__)

from . import uniprot
from .uniprot import *
__all__.extend(uniprot.__all__)

from . import cath
from .cath import *
__all__.extend(cath.__all__)

from . import dali
from .dali import *
__all__.extend(dali.__all__)

from . import emsurfer
from .emsurfer import *
__all__.extend(emsurfer.__all__)

from . import goa
from .goa import *
__all__.extend(goa.__all__)

<<<<<<< HEAD
from . import charmmgui
from .charmmgui import *
__all__.extend(charmmgui.__all__)
=======
from . import quartataweb
from .quartataweb import *
__all__.extend(quartataweb.__all__)
>>>>>>> 8aebd99e
<|MERGE_RESOLUTION|>--- conflicted
+++ resolved
@@ -39,12 +39,10 @@
 from .goa import *
 __all__.extend(goa.__all__)
 
-<<<<<<< HEAD
 from . import charmmgui
 from .charmmgui import *
 __all__.extend(charmmgui.__all__)
-=======
+
 from . import quartataweb
 from .quartataweb import *
-__all__.extend(quartataweb.__all__)
->>>>>>> 8aebd99e
+__all__.extend(quartataweb.__all__)